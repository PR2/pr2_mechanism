<stack>
  <description brief="PR2 mechanism">
    The <tt>pr2_mechanism</tt> stack contains the infrastructure to control the
    PR2 robot in a hard realtime control loop. The main interface to
    packages in this stack is through C++, but it is possible to
    interact with controllers through a ROS API. While the
    stack is currently aimed at controlling the PR2 robot, it should
    work on most force-controlled robots.
  </description>
  <author>Maintained by Wim Meeussen</author>
  <license>BSD</license>
  <review status="Doc reviewed" notes="2009-11-13"/>
  <url>http://ros.org/wiki/pr2_mechanism</url>
  <depend stack="common_msgs" /> <!-- geometry_msgs, sensor_msgs, diagnostic_msgs -->
  <depend stack="diagnostics" /> <!-- diagnostic_updater -->
  <depend stack="geometry" /> <!-- angles -->
  <depend stack="pluginlib" /> <!-- pluginlib -->
  <depend stack="pr2_common" /> <!-- pr2_description -->
  <depend stack="robot_model" /> <!-- urdf_interface, robot_state_publisher, urdf, kdl_parser -->
  <depend stack="ros" />
  <depend stack="ros_comm" /> <!-- std_msgs, std_srvs, rosparam, rospy, roscpp -->
<<<<<<< HEAD
  <depend stack="pr2_mechanism_msgs" /> <!-- pr2_mechanism_msgs -->

=======
  <depend stack="ros_control" />
>>>>>>> a3992316
</stack><|MERGE_RESOLUTION|>--- conflicted
+++ resolved
@@ -19,10 +19,6 @@
   <depend stack="robot_model" /> <!-- urdf_interface, robot_state_publisher, urdf, kdl_parser -->
   <depend stack="ros" />
   <depend stack="ros_comm" /> <!-- std_msgs, std_srvs, rosparam, rospy, roscpp -->
-<<<<<<< HEAD
   <depend stack="pr2_mechanism_msgs" /> <!-- pr2_mechanism_msgs -->
-
-=======
   <depend stack="ros_control" />
->>>>>>> a3992316
 </stack>